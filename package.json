{
    "name": "nino",
    "description": "Moderation bot for Discord's hack week entry.",
    "version": "0.2.2",
    "main": "dist/bot.js",
    "scripts": {
        "build": "rm -fr dist && tsc",
        "main": "yarn build && node dist/bot.js",
        "dev": "yarn build && nodemon dist/bot.js"
    },
    "maintainers": [
        "Kyle (dvhe)",
        "August (auguwu)",
        "dondish",
        "Wesselgame",
        "ohlookitsderpy"
    ],
    "dependencies": {
        "@augu/immutable": "0.0.4",
        "@sentry/integrations": "^5.5.0",
        "@sentry/node": "5.5.0",
        "common-tags": "1.8.0",
<<<<<<< HEAD
        "eris": "0.10.0",
        "ioredis": "4.14.0",
=======
        "eris": "0.10.1",
        "ioredis": "4.10.0",
>>>>>>> eac655eb
        "js-yaml": "3.13.1",
        "mongoose": "5.6.0",
        "ms": "2.1.2",
        "pikmin": "0.1.7",
        "prom-client": "11.5.3",
        "wumpfetch": "0.2.13"
    },
    "devDependencies": {
        "@types/common-tags": "1.8.0",
        "@types/ioredis": "4.0.13",
        "@types/js-yaml": "3.12.1",
        "@types/mongoose": "5.5.6",
        "@types/ms": "0.7.30",
        "@types/node": "12.6.9",
        "nodemon": "1.19.1",
        "typescript": "3.5.2"
    }
}<|MERGE_RESOLUTION|>--- conflicted
+++ resolved
@@ -20,13 +20,10 @@
         "@sentry/integrations": "^5.5.0",
         "@sentry/node": "5.5.0",
         "common-tags": "1.8.0",
-<<<<<<< HEAD
-        "eris": "0.10.0",
+        "eris": "0.10.1",
         "ioredis": "4.14.0",
-=======
         "eris": "0.10.1",
-        "ioredis": "4.10.0",
->>>>>>> eac655eb
+        "ioredis": "4.10.0"
         "js-yaml": "3.13.1",
         "mongoose": "5.6.0",
         "ms": "2.1.2",
